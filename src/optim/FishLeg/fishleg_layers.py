import torch
import sys
import torch.nn as nn
import numpy as np
from torch import Tensor
from torch.nn import ParameterDict, Parameter
from abc import abstractmethod

from typing import Any, List, Dict, Tuple, Callable, Optional

__all__ = [
    "FishLinear",
]


class FishModule(nn.Module):
    """Base class for all neural network modules in FishLeg to

    #. Initialize auxiliary parameters, :math:`\lambda` and its forms, :math:`Q(\lambda)`.
    #. Specify quick calculation of :math:`Q(\lambda)v` products.

    :param torch.nn.ParameterDict fishleg_aux: auxiliary parameters
                with their initialization, including an additional parameter, scale,
                :math:`\eta`. Make sure that

                .. math::
                        - \eta_{init} Q(\lambda) grad = - \eta_{sgd} grad

                is hold in the beginning of the optimization
    :param List order: specify a name order of original parameter

    """

    def __init__(self, *args: Any, **kwargs: Any) -> None:
        super(FishModule, self).__init__(*args, **kwargs)
        self.__setattr__("fishleg_aux", ParameterDict())
        self.__setattr__("order", List)

    @property
    def name(self) -> str:
        return self._layer_name

    def cuda(self, device: str) -> None:
        super.cuda(device)
        for p in self.fishleg_aux.values:
            p.to(device)

    @abstractmethod
    def Qv(self, aux: Dict, v: Tuple[Tensor, ...]) -> Tuple[Tensor, ...]:
        """:math:`Q(\lambda)` is a positive definite matrix which will effectively
        estimate the inverse damped Fisher Information Matrix. Appropriate choices
        for :math:`Q` should take into account the architecture of the model/module.
        It is usually parameterized as a positive definite Kronecker-factored
        block-diagonal matrix, with block sizes reflecting the layer structure of
        the neural networks.

        Args:
            aux: (Dict, required): auxiliary parameters,
                    :math:`\lambda`, a dictionary with keys, the name
                    of the auxiliary parameters, and values, the auxiliary parameters
                    of the module. These auxiliaray parameters will form :math:`Q(\lambda)`.
            v: (Tuple[Tensor, ...], required): Values of the original parameters,
                    in an order that align with `self.order`, to multiply with
                    :math:`Q(\lambda)`.
        Returns:
            Tuple[Tensor, ...]: The calculated :math:`Q(\lambda)v` products,
                    in same order with `self.order`.

        """
        raise NotImplementedError(f'Module is missing the required "Qv" function')


def get_zero_grad_hook(mask: torch.Tensor) -> Callable[[torch.Tensor], torch.Tensor]:
    def hook(grad: torch.Tensor) -> torch.Tensor:
        return grad * mask.to(grad.get_device())

    return hook


class FishLinear(nn.Linear, FishModule):
    def __init__(
        self,
        in_features: int,
        out_features: int,
        bias: bool = True,
        device=None,
        dtype=None,
    ) -> None:
        super(FishLinear, self).__init__(
            in_features, out_features, bias, device=device, dtype=dtype
        )

        self._layer_name = "Linear"
        self.fishleg_aux = ParameterDict(
            {
                "L": Parameter(torch.eye(in_features + 1)),
                "R": Parameter(torch.eye(out_features)),
            }
        )
        mask_L = torch.tril(torch.ones_like(self.fishleg_aux["L"])).to(device)
        self.fishleg_aux["L"].register_hook(get_zero_grad_hook(mask_L))

        mask_R = torch.triu(torch.ones_like(self.fishleg_aux["R"])).to(device)
        self.fishleg_aux["R"].register_hook(get_zero_grad_hook(mask_R))

        self.order = ["weight", "bias"]
        self.device = device
    
    def warmup(self, 
            v: Tuple[Tensor, Tensor] = None,
            batch_speedup: bool = False,
            init_scale: float = 1.0
        ) -> None:

        out_features, in_features = self.weight.shape
        if v is None:
            if batch_speedup:
                self.fishleg_aux["R"].data.mul_(np.sqrt(init_scale))
                self.fishleg_aux["L"].data.mul_(np.sqrt(init_scale))
            else:
                D = Parameter(
                    np.sqrt(init_scale) * torch.ones(
                        (out_features, 
                         in_features+1)
                    ))
                D = D.to(self.device)
                self.fishleg_aux["D"] = D
        else:
            D = torch.cat([v[0], v[1][:, None]], dim=-1)
            if batch_speedup:
                # nearest Kronecker product, using SVD
                U, S, Vh = torch.linalg.svd(D, full_matrices=False)
                self.fishleg_aux["R"].data.copy_(torch.sqrt(torch.diag(torch.sqrt(S[0]) * U[:,0])))
                self.fishleg_aux["L"].data.copy_(torch.sqrt(torch.diag(torch.sqrt(S[0]) * Vh[0,:])))
            else:
                D = Parameter(torch.sqrt(D))
                D = D.to(self.device)
                self.fishleg_aux["D"] = D

    def Qv(self, v: Tuple[Tensor, Tensor]) -> Tuple[Tensor, Tensor]:
        """For fully-connected layers, the default structure of :math:`Q` as a
        block-diaglonal matrix is,

        .. math::
                    Q_l = (R_lR_l^T \otimes L_lL_l^T)

        where :math:`l` denotes the l-th layer. The matrix :math:`R_l` has size
        :math:`(N_{l-1} + 1) \\times (N_{l-1} + 1)` while the matrix :math:`L_l` has
        size :math:`N_l \\times N_l`. The auxiliarary parameters :math:`\lambda`
        are represented by the matrices :math:`L_l, R_l`.

        """
        L = self.fishleg_aux["L"]
        R = self.fishleg_aux["R"]
<<<<<<< HEAD
        u = torch.cat([v[0], v[1][:, None]], dim=-1)
        z = torch.linalg.multi_dot((R, R.T, u, L, L.T))
=======
        u = torch.square(
                self.fishleg_aux["D"]
            ) * torch.cat([v[0], v[1][:, None]], dim=-1)
        z = torch.linalg.multi_dot((R.T, R, u, L, L.T))
>>>>>>> 3ee84afe
        return (z[:, :-1], z[:, -1])

    def Qg(self) -> Tuple[Tensor, Tensor]:
        """Speed up Qg product, when batch size is smaller than parameter size.
        By chain rule:

        .. math::
                    DW_i = g_i\hat{a}^T_{i-1}
        where :math:`DW_i` is gradient of parameter of the ith layer, :math:`g_i` is
        gradient w.r.t output of ith layer and :math:`\hat{a}_i` is input to ith layer,
        and output of (i-1)th layer.
        """

        L = self.fishleg_aux["L"]
        R = self.fishleg_aux["R"]
        lft = torch.linalg.multi_dot((R.T, R, self._g))
        rgt = torch.linalg.multi_dot((self._a, L, L.T))
        z = lft @ rgt
        return (z[:, :-1], z[:, -1])

    def save_layer_input(self, input_: List[Tensor]) -> None:
        a = input_[0].to(self.device).clone()
        a = a.view(-1, a.size(-1))
        if self.bias is not None:
            a = torch.cat([a, a.new_ones((*a.shape[:-1], 1))], dim=-1)
        self._a = a

    def save_layer_grad_output(
<<<<<<< HEAD
        self,
        grad_output: Tuple[Tensor, ...],
=======
        self, 
        grad_output: Tuple[Tensor,...],
>>>>>>> 3ee84afe
    ) -> None:
        g = grad_output[0].to(self.device)
        g = g.view(-1, g.size(-1))
        self._g = g.T

    def diagQ(self) -> Tensor:
        """The Q matrix defines the inverse fisher approximation as below:

        .. math::
                    Q_l = (R_lR_l^T \otimes L_lL_l^T)

        where :math:`l` denotes the l-th layer. The matrix :math:`R_l` has size
        :math:`(N_{l-1} + 1) \\times (N_{l-1} + 1)` while the matrix :math:`L_l` has
        size :math:`N_l \\times N_l`. The auxiliarary parameters :math:`\lambda`
        are represented by the matrices :math:`L_l, R_l`.

        The diagonal of this matrix is therefore calculated by

        .. math::
                    \\text{diag}(Q_l) = \\text{diag}(R_l R_l^T) \otimes \\text{diag}(L_l L_l^T)

        where :math:`\\text{diag}` involves summing over the columns of the and :math:`\otimes` remains as
        the Kronecker product.

        """
        L = self.fishleg_aux["L"]
        R = self.fishleg_aux["R"]
        return torch.kron(torch.sum(R * R, axis=1), torch.sum(L * L, axis=1))


class FishConv2d(nn.Conv2d, FishModule):
    def __init__(
        self,
        in_channels: int,
        out_channels: int,
        kernel_size,
        stride=1,
        padding=0,
        dilation=1,
        groups: int = 1,
        bias: bool = True,
        padding_mode: str = "zeros",
        init_scale: float = 1.0,
        device=None,
    ) -> None:
        super(FishConv2d, self).__init__(
            in_channels=in_channels,
            out_channels=out_channels,
            kernel_size=kernel_size,
            stride=stride,
            padding=padding,
            dilation=dilation,
            groups=groups,
            bias=bias,
            padding_mode=padding_mode,
        )
        self._layer_name = "Conv2d"

        self.k_size = self.kernel_size[0] * self.kernel_size[1]
        eff_scale = init_scale ** (1.0 / 3)
        self.fishleg_aux = ParameterDict(
            {
                "L_o": Parameter(torch.eye(out_channels, device=device) * eff_scale),
                "L_i": Parameter(torch.eye(in_channels, device=device) * eff_scale),
                "L_k": Parameter(torch.eye(self.k_size, device=device) * eff_scale),
                "L_b": Parameter(torch.eye(out_channels, device=device) * eff_scale),
            }
        )

        self.order = ["weight", "bias"] if bias else ["weight"]

    def Qv(self, v: Tuple[Tensor, Optional[Tensor]]) -> Tuple[Tensor, Optional[Tensor]]:
        """For fully-connected layers, the default structure of :math:`Q` as a
        block-diaglonal matrix is,
        .. math::
                    Q_l = (R_lR_l^T \otimes L_lL_l^T)
        where :math:`l` denotes the l-th layer. The matrix :math:`R_l` has size
        :math:`(N_{l-1} + 1) \\times (N_{l-1} + 1)` while the matrix :math:`L_l` has
        size :math:`N_l \\times N_l`. The auxiliarary parameters :math:`\lambda`
        are represented by the matrices :math:`L_l, R_l`.
        """

        # Qv product for the weights
        W = v[0]
        L_o = self.fishleg_aux["L_o"]
        L_i = self.fishleg_aux["L_i"]
        L_k = self.fishleg_aux["L_k"]
        L_b = self.fishleg_aux["L_b"]

        tmp = torch.reshape(W, (-1, self.k_size))
        tmp = torch.matmul(torch.matmul(tmp, L_k), L_k.T)
        tmp = torch.reshape(tmp, (self.out_channels, self.in_channels, self.k_size))
        tmp = torch.transpose(tmp, 1, 2)
        tmp = torch.reshape(tmp, (-1, self.in_channels))
        tmp = torch.matmul(torch.matmul(tmp, L_i), L_i.T)
        tmp = torch.reshape(tmp, (self.out_channels, self.k_size, self.in_channels))
        tmp = torch.transpose(tmp, 0, 2)
        tmp = torch.reshape(tmp, (-1, self.out_channels))
        tmp = torch.matmul(torch.matmul(tmp, L_o), L_o.T)
        tmp = torch.reshape(tmp, (self.in_channels, self.k_size, self.out_channels))
        tmp = tmp.permute((2, 0, 1))
        qvW = torch.reshape(
            tmp,
            (
                self.out_channels,
                self.in_channels,
                self.kernel_size[0],
                self.kernel_size[1],
            ),
        )

        if self.bias:
            b = v[1]
            bs = tuple(torch.size(bs))
            b = torch.reshape(b, (-1, 1))
            qvB = torch.matmul(L_b, torch.matmul(L_b.T, b))
            qvB = torch.reshape(qvB, bs)
            return (qvW, qvB)
        else:
            return (qvW,)<|MERGE_RESOLUTION|>--- conflicted
+++ resolved
@@ -105,12 +105,13 @@
 
         self.order = ["weight", "bias"]
         self.device = device
-    
-    def warmup(self, 
-            v: Tuple[Tensor, Tensor] = None,
-            batch_speedup: bool = False,
-            init_scale: float = 1.0
-        ) -> None:
+
+    def warmup(
+        self,
+        v: Tuple[Tensor, Tensor] = None,
+        batch_speedup: bool = False,
+        init_scale: float = 1.0,
+    ) -> None:
 
         out_features, in_features = self.weight.shape
         if v is None:
@@ -119,10 +120,8 @@
                 self.fishleg_aux["L"].data.mul_(np.sqrt(init_scale))
             else:
                 D = Parameter(
-                    np.sqrt(init_scale) * torch.ones(
-                        (out_features, 
-                         in_features+1)
-                    ))
+                    np.sqrt(init_scale) * torch.ones((out_features, in_features + 1))
+                )
                 D = D.to(self.device)
                 self.fishleg_aux["D"] = D
         else:
@@ -130,8 +129,12 @@
             if batch_speedup:
                 # nearest Kronecker product, using SVD
                 U, S, Vh = torch.linalg.svd(D, full_matrices=False)
-                self.fishleg_aux["R"].data.copy_(torch.sqrt(torch.diag(torch.sqrt(S[0]) * U[:,0])))
-                self.fishleg_aux["L"].data.copy_(torch.sqrt(torch.diag(torch.sqrt(S[0]) * Vh[0,:])))
+                self.fishleg_aux["R"].data.copy_(
+                    torch.sqrt(torch.diag(torch.sqrt(S[0]) * U[:, 0]))
+                )
+                self.fishleg_aux["L"].data.copy_(
+                    torch.sqrt(torch.diag(torch.sqrt(S[0]) * Vh[0, :]))
+                )
             else:
                 D = Parameter(torch.sqrt(D))
                 D = D.to(self.device)
@@ -152,15 +155,10 @@
         """
         L = self.fishleg_aux["L"]
         R = self.fishleg_aux["R"]
-<<<<<<< HEAD
-        u = torch.cat([v[0], v[1][:, None]], dim=-1)
-        z = torch.linalg.multi_dot((R, R.T, u, L, L.T))
-=======
-        u = torch.square(
-                self.fishleg_aux["D"]
-            ) * torch.cat([v[0], v[1][:, None]], dim=-1)
+        u = torch.square(self.fishleg_aux["D"]) * torch.cat(
+            [v[0], v[1][:, None]], dim=-1
+        )
         z = torch.linalg.multi_dot((R.T, R, u, L, L.T))
->>>>>>> 3ee84afe
         return (z[:, :-1], z[:, -1])
 
     def Qg(self) -> Tuple[Tensor, Tensor]:
@@ -189,13 +187,8 @@
         self._a = a
 
     def save_layer_grad_output(
-<<<<<<< HEAD
         self,
         grad_output: Tuple[Tensor, ...],
-=======
-        self, 
-        grad_output: Tuple[Tensor,...],
->>>>>>> 3ee84afe
     ) -> None:
         g = grad_output[0].to(self.device)
         g = g.view(-1, g.size(-1))
