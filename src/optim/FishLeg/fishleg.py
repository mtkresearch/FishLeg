--- conflicted
+++ resolved
@@ -101,11 +101,8 @@
         precondition_aux: bool = True,
         u_sampling: str = "gradient",
         writer: SummaryWriter or bool = False,
-<<<<<<< HEAD
         aux_log: bool = False,
-=======
         device: str = "cpu"
->>>>>>> c3b2e18c
     ) -> None:
         self.model = model
 
@@ -113,12 +110,9 @@
         self.likelihood = likelihood
 
         self.writer = writer
-<<<<<<< HEAD
         self.aux_log = aux_log
         self.aux_loss = None
-=======
         self.device = device
->>>>>>> c3b2e18c
 
         defaults = dict(
             lr=lr,
