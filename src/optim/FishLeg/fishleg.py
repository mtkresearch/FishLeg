--- conflicted
+++ resolved
@@ -133,7 +133,7 @@
         fine_tune: bool = False,
         warmup: int = 0,
         warmup_data: torch.utils.data.DataLoader = None,
-        warmup_loss: Callable = None,
+        warmup_loss: Callable = None
     ) -> None:
 
         self.model = model
@@ -178,16 +178,9 @@
 
         if num_steps is not None:
             self.aux_scheduler = get_scheduler(
-<<<<<<< HEAD
                 name='linear', optimizer=self.aux_opt,
                 num_warmup_steps=100,
                 num_training_steps=num_steps
-=======
-                name="linear",
-                optimizer=self.aux_opt,
-                num_warmup_steps=0,
-                num_training_steps=num_steps,
->>>>>>> 3ee84afe
             )
         else:
             self.aux_scheduler = None
@@ -361,13 +354,8 @@
                 aux += (aux_loss + 0.5 * linear_term)
                 checks += check
                 if pre % 20 == 0:
-<<<<<<< HEAD
                     info = [np.round(e.detach().cpu().numpy(),2) for e in info]
                     print(pre, aux/20, checks/20, *info)
-=======
-                    info = [np.round(e.detach().cpu().numpy(), 2) for e in info[1:]]
-                    print(pre, aux / 20, *info)
->>>>>>> 3ee84afe
                     aux = 0
                     checks = 0
         return aux_losses
@@ -440,15 +428,10 @@
                 quad_term = quad_term + torch.sum(grad * d_p)
                 linear_term = linear_term + torch.sum(g * d_p)
                 reg_term = reg_term + self.damping * torch.sum(d_p * d_p)
-<<<<<<< HEAD
                 align = align + torch.sum(grad * g)
         
         check = align * quad_term + self.damping * linear_term - g2
-        quad_term = quad_term ** 2
-=======
-
         quad_term = quad_term**2
->>>>>>> 3ee84afe
 
         aux_loss = 0.5 * (reg_term + quad_term) - linear_term
 
