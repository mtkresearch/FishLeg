--- conflicted
+++ resolved
@@ -182,16 +182,10 @@
 
         if num_steps is not None:
             self.aux_scheduler = get_scheduler(
-<<<<<<< HEAD
                 name="linear",
                 optimizer=self.aux_opt,
-                num_warmup_steps=100,
+                num_warmup_steps=0,
                 num_training_steps=num_steps,
-=======
-                name='linear', optimizer=self.aux_opt,
-                num_warmup_steps=0,
-                num_training_steps=num_steps
->>>>>>> ec72153c
             )
         else:
             self.aux_scheduler = None
@@ -276,8 +270,9 @@
                     ],
                     "theta0": [params[name].clone() for name in module.order],
                     "grad": [torch.zeros_like(params[name]) for name in module.order],
-                    "Qv": module.Qg if self.batch_speedup \
-                            else partial(module.Qv, full=self.full),
+                    "Qv": module.Qg
+                    if self.batch_speedup
+                    else partial(module.Qv, full=self.full),
                     "order": module.order,
                     "name": module_name,
                     "module": module,
@@ -314,7 +309,7 @@
         loss: Callable[
             [nn.Module, Tuple[torch.Tensor, torch.Tensor]], torch.Tensor
         ] = None,
-        scale: float = 1.,
+        scale: float = 1.0,
     ) -> None:
         """Warm up auxilirary parameters,
         if warmup is larger zero, follow approxiamte Adam,
@@ -333,9 +328,9 @@
             if self.warmup > 0:
                 ds = []
                 for i, g2 in enumerate(group["grad"]):
-                    g2_avg = g2 / int(self.warmup/dataloader.batch_size)
+                    g2_avg = g2 / int(self.warmup / dataloader.batch_size)
                     ds.append(scale / torch.sqrt(g2_avg + self.damping))
-                
+
                 group["module"].warmup(
                     ds, batch_speedup=self.batch_speedup, init_scale=scale
                 )
@@ -353,10 +348,7 @@
         verbose: bool = False,
         testloader: torch.utils.data.DataLoader = None,
         batch_size: int = 500,
-<<<<<<< HEAD
-=======
-        fisher: bool = True
->>>>>>> ec72153c
+        fisher: bool = True,
     ) -> List:
 
         aux_losses = []
@@ -369,14 +361,8 @@
             batch = next(iter(dataloader))
             batch = self._prepare_input(batch)
             loss(self.model, batch).backward()
-<<<<<<< HEAD
-            self._store_u(add_noise=True)
-            # self._store_u(new=True)
-
-=======
             self._store_u(new=True)
-            
->>>>>>> ec72153c
+
             if difference:
                 self.zero_grad()
                 batch = next(iter(dataloader))
@@ -399,16 +385,12 @@
                 if pre % batch_size == 0:
                     diag = self.param_groups[0]["module"].diagQ()
                     print(diag)
-<<<<<<< HEAD
                     print(
                         [
                             str(e.detach().cpu().numpy())
                             for e in [diag.mean(), diag.var(), diag.min(), diag.max()]
                         ]
                     )
-=======
-                    print([str(e.detach().cpu().numpy()) for e in [diag.mean(), diag.var(), diag.min(), diag.max()]])
->>>>>>> ec72153c
 
                     info = [e.detach().cpu().numpy() for e in info]
                     if testloader is not None:
@@ -418,14 +400,8 @@
                             test_batch = next(iter(testloader))
                             test_batch = self._prepare_input(test_batch)
                             loss(self.model, test_batch).backward()
-<<<<<<< HEAD
-                            self._store_u(add_noise=True)
-                            # self._store_u(new=True)
-
-=======
                             self._store_u(new=True)
-                        
->>>>>>> ec72153c
+
                             if difference:
                                 self.zero_grad()
                                 test_batch = next(iter(testloader))
@@ -433,23 +409,14 @@
                                 loss(self.model, test_batch).backward()
                                 self._store_u(alpha=-1.0)
 
-                            test_info = self.update_aux(fisher=fisher,train=False)
+                            test_info = self.update_aux(fisher=fisher, train=False)
                             test_checks += test_info[1].detach().cpu().numpy()
-<<<<<<< HEAD
 
                         print(
                             "iter:{:d}, \t train:{:.2f} \t test:{:.2f} \t auxloss:{:.2f} check:{:.2f} \tlinear:{:.2f} \tquad:{:.2f} \treg:{:.2f} \tg2:{:.2f}".format(
-                                pre,
-                                checks / batch_size,
-                                test_checks / batch_size,
-                                *info,
+                                pre, checks / batch_size, test_checks / 100, *info
                             )
                         )
-=======
-                            
-                        print("iter:{:d}, \t train:{:.2f} \t test:{:.2f} \t auxloss:{:.2f} check:{:.2f} \tlinear:{:.2f} \tquad:{:.2f} \treg:{:.2f} \tg2:{:.2f}".format(
-                                pre, checks / batch_size, test_checks / 100, *info))
->>>>>>> ec72153c
                     else:
                         print(
                             "iter:{:d}, \t train:{:.2f} \t auxloss:{:.2f} \check:{:.2f} \tlinear:{:.2f} \tquad:{:.2f} \treg:{:.2f} \tg2:{:.2f}".format(
