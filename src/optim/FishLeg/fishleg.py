from typing import Tuple, Callable, Any, Union, List
from collections.abc import Mapping
import torch
import torch.nn as nn
import numpy as np
from torch.nn import init
from torch.optim import Optimizer, Adam
import sys

from .utils import recursive_setattr, recursive_getattr, update_dict
from transformers import get_scheduler

from .fishleg_layers import FishLinear, FishConv2d
from .fishleg_likelihood import FishLikelihood

__all__ = [
    "FishLeg",
]


class FishLeg(Optimizer):
    r"""Implement FishLeg algorithm.

    As described in ...

    :param torch.nn.Module model: a pytorch neural network module,
                can be nested in a tree structure
    :param Callable[[nn.Module, torch.Tensor], Tuple[torch.Tensor, torch.Tensor]] draw:
                Sampling function that takes a model :math:`f` and input data :math:`\mathbf X`,
                and returns :math:`(\mathbf X, \mathbf y)`,
                where :math:`\mathbf y` is sampled from
                the conditional distribution :math:`p(\mathbf y|f(\mathbf X))`
    :param Callable[[nn.Module, Tuple[torch.Tensor, torch.Tensor]], torch.Tensor] nll:
                A function that takes a model and data, and evaluate the negative
                log-likelihood.
    :param torch.utiles.data.DataLoader aux_dataloader:
                A function that takes a batch size as input and output dataset
                with corresponding size.
    :param FishLikelihood likelihood : a FishLeg likelihood, with Qv method if
                any parameters are learnable.
    :param float lr: Learning rate,
                for the parameters of the input model using FishLeg (default: 1e-2)

    :param int update_aux_every: Number of iteration after which an auxiliary
                update is executed, if negative, then run -update_aux_every auxiliary
                updates in each outer iteration. (default: 10)
    :param float aux_lr: learning rate for the auxiliary parameters,
                using Adam (default: 1e-3)
    :param Tuple[float, float] aux_betas: Coefficients used for computing
                running averages of gradient and its square for auxiliary parameters
                (default: (0.9, 0.999))
    :param float aux_eps: Term added to the denominator to improve
                numerical stability for auxiliary parameters (default: 1e-8)
    :param int pre_aux_training: Number of auxiliary updates to make before
                any update of the original parameter. This process intends to approximate
                the correct Fisher Information matrix during initialization,
                which is espectially important for fine-tuning of models with pretraining
    :param bool differentiable: Whether the fused implementation (CUDA only) is used
    :param string initialization: Initialization of weights (default: uniform)
    :param float sgd_lr: Help specify initial scale of the inverse Fisher Information matrix
                approximation, :math:`\eta`. Make sure that

                .. math::
                        - \eta_{init} Q(\lambda) grad = - \eta_{sgd} grad

                is hold in the beginning of the optimization.
                And here :math:`\eta_{init}=\eta_{sgd}/\eta_{fl}`.
    :param str device: The device where calculations will be performed using PyTorch Tensors.

    Example:
        >>> aux_loader = torch.utils.data.DataLoader(train_data, shuffle=True, batch_size=100)
        >>> train_loader = torch.utils.data.DataLoader(train_data, shuffle=True, batch_size=100)
        >>>
        >>> likelihood = FixedGaussianLikelihood(sigma=1.0)
        >>>
        >>> def nll(model, data_x, data_y):
        >>>     pred_y = model.forward(data_x)
        >>>     return likelihood.nll(data_y, pred_y)
        >>>
        >>> def draw(model, data_x):
        >>>     pred_y = model.forward(data_x)
        >>>     return likelihood.draw(pred_y)
        >>>
        >>> model = nn.Sequential(
        >>>     nn.Linear(2, 5),
        >>>     nn.ReLU(),
        >>>     nn.Linear(5, 1),
        >>> )
        >>>
        >>> opt = FishLeg(
        >>>     model,
        >>>     draw,
        >>>     nll,
        >>>     aux_loader
        >>> )
        >>>
        >>> for data_x, data_y in dataloader:
        >>>     opt.zero_grad()
        >>>     pred_y = model(data_x)
        >>>     loss = nn.MSELoss()(data_y, pred_y)
        >>>     loss.backward()
        >>>     opt.step()
        >>>     if iteration % 10 == 0:
        >>>         print(loss.detach())

    """

    def __init__(
        self,
        model: nn.Module,
        draw: Callable[[nn.Module, torch.Tensor], Tuple[torch.Tensor, torch.Tensor]],
        nll: Callable[[nn.Module, Tuple[torch.Tensor, torch.Tensor]], torch.Tensor],
        aux_dataloader: torch.utils.data.DataLoader,
        likelihood: FishLikelihood,
        fish_lr: float = 5e-2,
        weight_decay: float = 1e-5,
        beta: float = 0.9,
        update_aux_every: int = 10,
        aux_lr: float = 1e-4,
        aux_betas: Tuple[float, float] = (0.9, 0.999),
        aux_eps: float = 1e-8,
        damping: float = 1e-5,
        pre_aux_training: int = 10,
        differentiable: bool = False,
        scale: float = 1e-2,
        initialization: str = "uniform",
        device: str = "cpu",
        num_steps=None,
        para_name: str = "",
        normalization: bool = False,
        batch_speedup: bool = False,
        fine_tune: bool = False,
        warmup: int = 0,
        warmup_data: torch.utils.data.DataLoader = None,
        warmup_loss: Callable = None
    ) -> None:

        self.model = model
        self.fish_lr = fish_lr
        self.device = device
        self.batch_speedup = batch_speedup
        self.para_name = para_name
        self.initialization = initialization
        self.normalization = normalization
        self.fine_tune = fine_tune
        self.likelihood = likelihood
        self.warmup = warmup
        self.scale = scale
        self.aux_lr = aux_lr

        self.draw = draw
        self.nll = nll
        self.aux_dataloader = aux_dataloader

        self.model, param_groups = self.init_model_aux(model)
        self.model.to(device)
        defaults = dict(lr=aux_lr, fish_lr=fish_lr, differentiable=differentiable)
        super(FishLeg, self).__init__(param_groups, defaults)

        if self.warmup > 0:
            self.warmup_aux(warmup_data, warmup_loss, scale=scale)
        else:
            self.warmup_aux(scale=scale)

        aux_param = [
            param for name, param in model.named_parameters() if "fishleg_aux" in name
        ]

        if len(self.likelihood.get_parameters()) > 0:
            aux_param.extend(self.likelihood.get_aux_parameters())
        self.aux_opt = Adam(
            aux_param,
            lr=aux_lr,
            betas=aux_betas,
            eps=aux_eps,
            weight_decay=1e-5,
        )

        if num_steps is not None:
            self.aux_scheduler = get_scheduler(
                name='linear', optimizer=self.aux_opt,
                num_warmup_steps=100,
                num_training_steps=num_steps
            )
        else:
            self.aux_scheduler = None

        self.update_aux_every = update_aux_every
        self.damping = damping
        self.weight_decay = weight_decay
        self.beta = beta
        self.pre_aux_training = pre_aux_training
        self.step_t = 0
        self.store_g = True

    def init_model_aux(
        self,
        model: nn.Module,
    ) -> Union[nn.Module, List]:
        """Given a model to optimize, parameters can be devided to

        #. those fixed as pre-trained.
        #. those required to optimize using FishLeg.

        Replace modules in the second group with FishLeg modules.

        Args:
            model (:class:`torch.nn.Module`, required):
                A model containing modules to replace with FishLeg modules
                containing extra functionality related to FishLeg algorithm.
        Returns:
            :class:`torch.nn.Module`, the replaced model.
        """
        # Add auxiliary parameters
        for name, module in model.named_modules():
            try:
                if self.para_name in name:
                    if isinstance(module, nn.Linear):
                        if any([p.requires_grad for p in module.parameters()]):
                            replace = FishLinear(
                                module.in_features,
                                module.out_features,
                                module.bias is not None,
                                device=self.device,
                            )
                            replace = update_dict(replace, module)
                            if self.initialization == "normal":
                                init.normal_(
                                    replace.weight, 0, 1 / np.sqrt(module.in_features)
                                )
                            elif self.initialization == "zero":
                                # fill with zeros for adapters
                                module.weight.data.zero_()
                                module.bias.data.zero_()
                            recursive_setattr(model, name, replace)
                    elif isinstance(module, nn.Conv2d):
                        replace = FishConv2d(
                            in_channels=module.in_channels,
                            out_channels=module.out_channels,
                            kernel_size=module.kernel_size,
                            stride=module.stride,
                            padding=module.padding,
                            dilation=module.dilation,
                            groups=module.groups,
                            bias=(module.bias is not None),
                            padding_mode=module.padding_mode,
                            device=self.device
                            # TODO: deal with dtype and device?
                        )
            except KeyError:
                pass
        # Define each modules
        param_groups = []
        for module_name, module in model.named_modules():
            if hasattr(module, "fishleg_aux"):
                model_module = recursive_getattr(model, module_name)
                params = {
                    name: param
                    for name, param in model_module.named_parameters()
                    if "fishleg_aux" not in name
                }
                g = {
                    "params": [params[name] for name in module.order],
                    "gradbar": [
                        torch.zeros_like(params[name]) for name in module.order
                    ],
                    "theta0": [params[name].clone() for name in module.order],
                    "grad": [torch.zeros_like(params[name]) for name in module.order],
                    "Qv": module.Qg if self.batch_speedup else module.Qv,
                    "order": module.order,
                    "name": module_name,
                    "module": module,
                }
                param_groups.append(g)

                # Register hooks on trainable modules
                if self.batch_speedup:
                    module.register_forward_pre_hook(self._save_input)
                    module.register_full_backward_hook(self._save_grad_output)

        likelihood_params = self.likelihood.get_parameters()
        if len(likelihood_params) > 0:
            self.likelihood.init_aux(init_scale=self.scale)
            g = {
                "params": likelihood_params,
                "gradbar": [torch.zeros_like(p) for p in likelihood_params],
                "theta0": [p.clone() for p in likelihood_params],
                "grad": [torch.zeros_like(p) for p in likelihood_params],
                "Qv": self.likelihood.Qv,
                "order": self.likelihood.order,
                "name": "likelihood",
            }
            param_groups.append(g)

        # TODO: The above may not be a very "correct" way to do this, so please feel free to change, for example, we may want to check the name is in the fish_layer keys before attempting what is in the try statement.
        # TODO: Error checking to check that model includes some auxiliary arguments.

        return model, param_groups

    def warmup_aux(
        self,
        dataloader: torch.utils.data.DataLoader = None,
        loss: Callable[
            [nn.Module, Tuple[torch.Tensor, torch.Tensor]], torch.Tensor
        ] = None,
        scale: float = 1e-4,
    ) -> None:
        """Warm up auxilirary parameters,
        if warmup is larger zero, follow approxiamte Adam,
        if warmup is zero, follow SGD
        """
        # Warm up following adam:
        if self.warmup > 0:
            for _ in range(0, self.warmup, dataloader.batch_size):

                data = self._prepare_input(next(iter(dataloader)))
                loss(self.model, data).backward()
                self._store_u(transform=lambda x: x * x)

        for group in self.param_groups:

            if self.warmup > 0:
                ds = []
                for i, g2 in enumerate(group["grad"]):
                    g2_avg = g2[i] / self.warmup
                    ds.append(scale / (1e-8 + torch.sqrt(g2_avg)))

                group["module"].warmup(
                    ds, batch_speedup=self.batch_speedup, init_scale=scale
                )
            else:
                group["module"].warmup(
                    batch_speedup=self.batch_speedup, init_scale=scale
                )

    def pretrain_fish(
        self,
        steps,
        dataloader: torch.utils.data.DataLoader,
        loss: Callable[[nn.Module, Tuple[torch.Tensor, torch.Tensor]], torch.Tensor],
        difference: bool = False,
        verbose: bool = False,
    ) -> List:

        aux_losses = []
<<<<<<< HEAD
        linear_losses = []
        quad_losses = []
        reg_losses = []
        aux = 0
=======
        aux, checks = 0, 0
>>>>>>> 60743e5b
        for pre in range(steps):
            self.zero_grad()
            batch = next(iter(dataloader))
            batch = self._prepare_input(batch)
            loss(self.model, batch).backward()
            self._store_u(new=True)

            if difference:
                self.zero_grad()
                batch = next(iter(dataloader))
                batch = self._prepare_input(batch)
                loss(self.model, batch).backward()
                self._store_u(alpha=-1.0)

            info = self.update_aux()
            aux_loss = info[0].detach().cpu().numpy()
<<<<<<< HEAD
            aux_losses.append(aux_loss)
            linear_losses.append(info[1].detach().cpu().numpy())
            quad_losses.append(info[2].detach().cpu().numpy())
            reg_losses.append(info[3].detach().cpu().numpy())
=======
            check = info[1].detach().cpu().numpy()
            linear_term = info[2].detach().cpu().numpy()
            aux_losses.append(aux_loss + 0.5 * linear_term)
>>>>>>> 60743e5b

            if verbose:
                aux += (aux_loss + 0.5 * linear_term)
                checks += check
                if pre % 20 == 0:
                    info = [np.round(e.detach().cpu().numpy(),2) for e in info]
                    print(pre, aux/20, checks/20, *info)
                    aux = 0
<<<<<<< HEAD
                    print(0.5 * info[0])
        return aux_losses, linear_losses, quad_losses, reg_losses
=======
                    checks = 0
        return aux_losses
>>>>>>> 60743e5b

    def _store_u(
        self, transform: Callable = lambda x: x, alpha: float = 1.0, new: bool = False
    ):
        for group in self.param_groups:
            for i, p in enumerate(group["params"]):
                grad = transform(p.grad.data)
                if not new:
                    group["grad"][i].add_(grad, alpha=alpha)
                else:
                    group["grad"][i].copy_(grad)

    def _prepare_input(
        self, data: Union[torch.Tensor, Any]
    ) -> Union[torch.Tensor, Any]:
        """
        Prepares one `data` before feeding it to the model, be it a tensor or a nested list/dictionary of tensors.
        """
        if isinstance(data, Mapping):
            return type(data)({k: self._prepare_input(v) for k, v in data.items()})
        elif isinstance(data, (tuple, list)):
            return type(data)(self._prepare_input(v) for v in data)
        elif isinstance(data, torch.Tensor):
            kwargs = dict(device=self.device)
            return data.to(**kwargs)
        return data

    def update_aux(self) -> None:
        """Performs a single auxliarary parameter update
        using Adam. By minimizing the following objective:

        .. math::
            nll(model, \\theta + \epsilon Q(\lambda)g) + nll(model, \\theta - \epsilon Q(\lambda)g) - 2\epsilon^2g^T Q(\lambda)g

        where :math:`\\theta` is the parameters of model, :math:`\lambda` is the
        auxliarary parameters.
        """
        self.store_g = False
        data = next(iter(self.aux_dataloader))
        data = self._prepare_input(data)

        self.aux_opt.zero_grad()
        with torch.no_grad():
            samples = self.draw(self.model, data)

        if True:
            g2 = 0.0
            for group in self.param_groups:
                for grad in group["grad"]:
                    g2 = g2 + torch.sum(grad * grad)
            g_norm = torch.sqrt(g2)

        self.zero_grad()
        self.nll(self.model, samples).backward()

        reg_term = 0.0
        quad_term = 0.0
        linear_term = 0.0
        align = 0.0

        for group in self.param_groups:
            qg = group["Qv"]() if self.batch_speedup else group["Qv"](group["grad"])

            for p, g, d_p in zip(group["params"], group["grad"], qg):

                grad = p.grad.data
                quad_term = quad_term + torch.sum(grad * d_p)
                linear_term = linear_term + torch.sum(g * d_p)
                reg_term = reg_term + self.damping * torch.sum(d_p * d_p)
                align = align + torch.sum(grad * g)
        
        check = align * quad_term + self.damping * linear_term - g2
        quad_term = quad_term**2

        aux_loss = 0.5 * (reg_term + quad_term) - linear_term

        if self.normalization:
            aux_loss = aux_loss / g2

        aux_loss.backward()
        self.aux_loss = aux_loss.item()
        self.aux_opt.step()
        if self.aux_scheduler is not None:
            self.aux_scheduler.step()

        self.store_g = True
        return aux_loss, check, linear_term, quad_term, reg_term, g2

    def step(self) -> None:
        """Performes a single optimization step of FishLeg."""
        self.updated = False
        if self.update_aux_every > 0:
            if self.step_t % self.update_aux_every == 0:
                self._store_u(new=True)
                aux_loss, linear_term, quad_term, reg_term, g2 = self.update_aux()
                self.updated = True
        elif self.update_aux_every < 0:
            self._store_u(new=True)
            for _ in range(-self.update_aux_every):
                self.update_aux()
            self.updated = True

        self.step_t += 1

        for group in self.param_groups:
            name = group["name"]
            with torch.no_grad():
                nat_grad = (
                    group["Qv"]()
                    if self.batch_speedup
                    else group["Qv"](
                        group["grad"]
                        if self.updated
                        else [p.grad.data for p in group["params"]]
                    )
                )

                for p, d_p, gbar, p0 in zip(
                    group["params"], nat_grad, group["gradbar"], group["theta0"]
                ):
                    gbar.copy_(self.beta * gbar + (1.0 - self.beta) * d_p)
                    if self.fine_tune:
                        delta = gbar.add(p - p0, alpha=self.weight_decay)
                    else:
                        delta = gbar.add(p, alpha=self.weight_decay / self.fish_lr)
                    p.add_(delta, alpha=-self.fish_lr)

    @torch.no_grad()
    def _save_input(
        self,
        module: torch.nn.Module,
        input_: List[torch.Tensor],
    ) -> None:
        if not module.training:
            return
        if self.store_g:
            module.save_layer_input(input_)

    @torch.no_grad()
    def _save_grad_output(
        self,
        module: torch.nn.Module,
        grad_input: Union[Tuple[torch.Tensor, ...], torch.Tensor],
        grad_output: Union[Tuple[torch.Tensor, ...], torch.Tensor],
    ) -> None:

        if not module.training:
            return
        if self.store_g:
            module.save_layer_grad_output(grad_output)<|MERGE_RESOLUTION|>--- conflicted
+++ resolved
@@ -343,14 +343,10 @@
     ) -> List:
 
         aux_losses = []
-<<<<<<< HEAD
         linear_losses = []
         quad_losses = []
         reg_losses = []
-        aux = 0
-=======
         aux, checks = 0, 0
->>>>>>> 60743e5b
         for pre in range(steps):
             self.zero_grad()
             batch = next(iter(dataloader))
@@ -367,16 +363,12 @@
 
             info = self.update_aux()
             aux_loss = info[0].detach().cpu().numpy()
-<<<<<<< HEAD
-            aux_losses.append(aux_loss)
             linear_losses.append(info[1].detach().cpu().numpy())
             quad_losses.append(info[2].detach().cpu().numpy())
             reg_losses.append(info[3].detach().cpu().numpy())
-=======
             check = info[1].detach().cpu().numpy()
             linear_term = info[2].detach().cpu().numpy()
             aux_losses.append(aux_loss + 0.5 * linear_term)
->>>>>>> 60743e5b
 
             if verbose:
                 aux += (aux_loss + 0.5 * linear_term)
@@ -385,13 +377,9 @@
                     info = [np.round(e.detach().cpu().numpy(),2) for e in info]
                     print(pre, aux/20, checks/20, *info)
                     aux = 0
-<<<<<<< HEAD
                     print(0.5 * info[0])
+                    checks = 0
         return aux_losses, linear_losses, quad_losses, reg_losses
-=======
-                    checks = 0
-        return aux_losses
->>>>>>> 60743e5b
 
     def _store_u(
         self, transform: Callable = lambda x: x, alpha: float = 1.0, new: bool = False
