--- conflicted
+++ resolved
@@ -17,7 +17,7 @@
 from .utils import recursive_setattr, recursive_getattr, update_dict
 from transformers import get_scheduler
 
-from .fishleg_layers import FishLinear,FishConv2d 
+from .fishleg_layers import FishLinear, FishConv2d
 from .fishleg_likelihood import FishLikelihood
 
 __all__ = [
@@ -129,11 +129,6 @@
         damping: float = 1e-5,
         pre_aux_training: int = 10,
         differentiable: bool = False,
-<<<<<<< HEAD
-        sgd_lr: float = 1e-2,
-        initialization: str = "uniform",
-        device: str = "cpu",
-=======
         scale: float = 1e-2,
         initialization: str = "uniform",
         device: str = "cpu",
@@ -145,7 +140,6 @@
         warmup: int = 0,
         warmup_data: torch.utils.data.DataLoader = None,
         warmup_loss: Callable = None,
->>>>>>> 3ee84afe
     ) -> None:
 
         self.model = model
@@ -164,58 +158,6 @@
         self.nll = nll
         self.aux_dataloader = aux_dataloader
 
-<<<<<<< HEAD
-        param_groups = []
-        for module_name, module in self.model.named_modules():
-            if hasattr(module, "fishleg_aux"):
-                model_module = recursive_getattr(self.model, module_name)
-                params = {
-                    name: param
-                    for name, param in model_module.named_parameters()
-                    if "fishleg_aux" not in name
-                }
-                g = {
-                    "params": [params[name] for name in module.order],
-                    "gradbar": [
-                        torch.zeros_like(params[name]) for name in module.order
-                    ],
-                    "grad": [torch.zeros_like(params[name]) for name in module.order],
-                    "Qg": module.Qg,
-                    "order": module.order,
-                    "name": module_name,
-                    "module": module,
-                }
-                param_groups.append(g)
-
-                # Register hooks on trainable modules
-                module.register_forward_pre_hook(self._save_input)
-                module.register_full_backward_hook(self._save_grad_output)
-
-        likelihood_params = self.likelihood.get_parameters()
-        if len(likelihood_params) > 0:
-            self.likelihood.init_aux(init_scale=np.sqrt(self.sgd_lr / self.fish_lr))
-            g = {
-                "params": likelihood_params,
-                "gradbar": [torch.zeros_like(p) for p in likelihood_params],
-                "grad": [torch.zeros_like(p) for p in likelihood_params],
-                "Qv": self.likelihood.Qv,
-                "order": self.likelihood.order,
-                "name": "likelihood",
-            }
-            param_groups.append(g)
-
-        defaults = dict(lr=aux_lr, fish_lr=fish_lr, differentiable=differentiable)
-        super(FishLeg, self).__init__(param_groups, defaults)
-
-        self.aux_param = [
-            param
-            for name, param in self.model.named_parameters()
-            if "fishleg_aux" in name
-        ]
-
-        if len(likelihood_params) > 0:
-            self.aux_param.extend(self.likelihood.get_aux_parameters())
-=======
         self.model, param_groups = self.init_model_aux(model)
         self.model.to(device)
         defaults = dict(lr=aux_lr, fish_lr=fish_lr, differentiable=differentiable)
@@ -229,7 +171,6 @@
         aux_param = [
             param for name, param in model.named_parameters() if "fishleg_aux" in name
         ]
->>>>>>> 3ee84afe
 
         if len(self.likelihood.get_parameters()) > 0:
             aux_param.extend(self.likelihood.get_aux_parameters())
@@ -241,8 +182,6 @@
             weight_decay=1e-5,
         )
 
-<<<<<<< HEAD
-=======
         if num_steps is not None:
             self.aux_scheduler = get_scheduler(
                 name="linear",
@@ -253,7 +192,6 @@
         else:
             self.aux_scheduler = None
 
->>>>>>> 3ee84afe
         self.update_aux_every = update_aux_every
         self.damping = damping
         self.weight_decay = weight_decay
@@ -283,40 +221,6 @@
         # Add auxiliary parameters
         for name, module in model.named_modules():
             try:
-<<<<<<< HEAD
-                if isinstance(module, nn.Linear):
-                    if any([p.requires_grad for p in module.parameters()]):
-                        replace = FishLinear(
-                            module.in_features,
-                            module.out_features,
-                            module.bias is not None,
-                            init_scale=np.sqrt(self.sgd_lr / self.fish_lr),
-                            device=self.device,
-                        )
-                        replace = update_dict(replace, module)
-                        # By default, Linear will initialize weight using kaiming_uniform, here we replace with kaiming_normal
-                        if self.initialization == "normal":
-                            init.normal_(
-                                replace.weight, 0, 1 / np.sqrt(module.in_features)
-                            )
-                        recursive_setattr(model, name, replace)
-
-                elif isinstance(module, nn.Conv2d):
-                    replace = FishConv2d(
-                        in_channels = module.in_channels,
-                        out_channels = module.out_channels,
-                        kernel_size = module.kernel_size,
-                        stride = module.stride,
-                        padding = module.padding,
-                        dilation = module.dilation,
-                        groups = module.groups,
-                        bias = (module.bias is not None),
-                        padding_mode = module.padding_mode,
-                        init_scale=self.sgd_lr / self.lr,
-                        device=self.device
-                        # TODO: deal with dtype and device?
-                    )
-=======
                 if self.para_name in name:
                     if isinstance(module, nn.Linear):
                         if any([p.requires_grad for p in module.parameters()]):
@@ -336,7 +240,21 @@
                                 module.weight.data.zero_()
                                 module.bias.data.zero_()
                             recursive_setattr(model, name, replace)
->>>>>>> 3ee84afe
+                    elif isinstance(module, nn.Conv2d):
+                        replace = FishConv2d(
+                            in_channels=module.in_channels,
+                            out_channels=module.out_channels,
+                            kernel_size=module.kernel_size,
+                            stride=module.stride,
+                            padding=module.padding,
+                            dilation=module.dilation,
+                            groups=module.groups,
+                            bias=(module.bias is not None),
+                            padding_mode=module.padding_mode,
+                            init_scale=self.sgd_lr / self.lr,
+                            device=self.device
+                            # TODO: deal with dtype and device?
+                        )
             except KeyError:
                 pass
         # Define each modules
@@ -387,8 +305,6 @@
 
         return model, param_groups
 
-<<<<<<< HEAD
-=======
     def warmup_aux(
         self,
         dataloader: torch.utils.data.DataLoader = None,
@@ -473,7 +389,6 @@
                 else:
                     group["grad"][i].copy_(grad)
 
->>>>>>> 3ee84afe
     def _prepare_input(
         self, data: Union[torch.Tensor, Any]
     ) -> Union[torch.Tensor, Any]:
@@ -499,31 +414,13 @@
         where :math:`\\theta` is the parameters of model, :math:`\lambda` is the
         auxliarary parameters.
         """
-<<<<<<< HEAD
-
-=======
         self.store_g = False
->>>>>>> 3ee84afe
         data = next(iter(self.aux_dataloader))
         data = self._prepare_input(data)
 
         self.aux_opt.zero_grad()
         with torch.no_grad():
             samples = self.draw(self.model, data)
-<<<<<<< HEAD
-            self.store_g = True
-
-        g2 = 0.0
-        for group in self.param_groups:
-            name = group["name"]
-            for i, (p, para_name) in enumerate(zip(group["params"], group["order"])):
-                grad = p.grad.data
-                g2 = g2 + torch.sum(grad * grad)
-                group["grad"][i].copy_(grad)
-
-        g_norm = torch.sqrt(g2)
-        # print(g_norm)
-=======
 
         if True:
             g2 = 0.0
@@ -532,7 +429,6 @@
                     grad = p.grad.data
                     g2 = g2 + torch.sum(grad * grad)
             g_norm = torch.sqrt(g2)
->>>>>>> 3ee84afe
 
         self.zero_grad()
         self.nll(self.model, samples).backward()
@@ -542,19 +438,9 @@
         linear_term = 0.0
 
         for group in self.param_groups:
-<<<<<<< HEAD
-            name = group["name"]
-
-            grad_norm = [grad / g_norm for grad in group["grad"]]
-
-            qg = group["Qg"]()
-
-            for p, g, d_p in zip(group["params"], grad_norm, qg):
-=======
             qg = group["Qv"]() if self.batch_speedup else group["Qv"](group["grad"])
 
             for p, g, d_p in zip(group["params"], group["grad"], qg):
->>>>>>> 3ee84afe
 
                 grad = p.grad.data
                 quad_term = quad_term + torch.sum(grad * d_p)
@@ -562,15 +448,11 @@
                 reg_term = reg_term + self.damping * torch.sum(d_p * d_p)
 
         quad_term = quad_term**2
-<<<<<<< HEAD
-        aux_loss = 0.5 * (reg_term + quad_term) - linear_term
-=======
 
         aux_loss = 0.5 * (reg_term + quad_term) - linear_term
         if self.normalization:
             aux_loss = aux_loss / g2
 
->>>>>>> 3ee84afe
         aux_loss.backward()
         self.aux_loss = aux_loss.item()
         self.aux_opt.step()
@@ -580,22 +462,9 @@
         self.store_g = True
         return aux_loss, linear_term, quad_term, reg_term, g2
 
-<<<<<<< HEAD
-    def init_aux_train(self):
-        for _ in range(self.pre_aux_training):
-            self.update_aux()
-
-    def step(self) -> None:
-        """Performes a single optimization step of FishLeg."""
-
-        if self.step_t == 0:
-            self.init_aux_train()
-
-=======
     def step(self) -> None:
         """Performes a single optimization step of FishLeg."""
         self.updated = False
->>>>>>> 3ee84afe
         if self.update_aux_every > 0:
             if self.step_t % self.update_aux_every == 0:
                 self._store_u(new=True)
@@ -626,14 +495,10 @@
                     group["params"], nat_grad, group["gradbar"], group["theta0"]
                 ):
                     gbar.copy_(self.beta * gbar + (1.0 - self.beta) * d_p)
-<<<<<<< HEAD
-                    delta = gbar.add(p, alpha=self.weight_decay / self.fish_lr)
-=======
                     if self.fine_tune:
                         delta = gbar.add(p - p0, alpha=self.weight_decay)
                     else:
                         delta = gbar.add(p, alpha=self.weight_decay / self.fish_lr)
->>>>>>> 3ee84afe
                     p.add_(delta, alpha=-self.fish_lr)
 
     @torch.no_grad()
