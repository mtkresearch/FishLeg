--- conflicted
+++ resolved
@@ -132,7 +132,7 @@
         fine_tune: bool = False,
         warmup: int = 0,
         warmup_data: torch.utils.data.DataLoader = None,
-        warmup_loss: Callable = None
+        warmup_loss: Callable = None,
     ) -> None:
 
         self.model = model
@@ -177,9 +177,10 @@
 
         if num_steps is not None:
             self.aux_scheduler = get_scheduler(
-                name='linear', optimizer=self.aux_opt,
+                name="linear",
+                optimizer=self.aux_opt,
                 num_warmup_steps=100,
-                num_training_steps=num_steps
+                num_training_steps=num_steps,
             )
         else:
             self.aux_scheduler = None
@@ -340,7 +341,7 @@
         difference: bool = False,
         verbose: bool = False,
         testloader: torch.utils.data.DataLoader = None,
-        batch_size: int = 500
+        batch_size: int = 500,
     ) -> List:
 
         aux_losses = []
@@ -354,8 +355,8 @@
             batch = self._prepare_input(batch)
             loss(self.model, batch).backward()
             self._store_u(add_noise=True)
-            #self._store_u(new=True)
-            
+            # self._store_u(new=True)
+
             if difference:
                 self.zero_grad()
                 batch = next(iter(dataloader))
@@ -379,8 +380,12 @@
                 if pre % batch_size == 0:
                     diag = self.param_groups[0]["module"].diagQ()
                     print(diag)
-                    print([str(e.detach().cpu().numpy()) for e in [diag.mean(), diag.var(), diag.min(), diag.max()]])
-
+                    print(
+                        [
+                            str(e.detach().cpu().numpy())
+                            for e in [diag.mean(), diag.var(), diag.min(), diag.max()]
+                        ]
+                    )
 
                     info = [e.detach().cpu().numpy() for e in info]
                     if testloader is not None:
@@ -391,8 +396,8 @@
                             test_batch = self._prepare_input(test_batch)
                             loss(self.model, test_batch).backward()
                             self._store_u(add_noise=True)
-                            #self._store_u(new=True)
-                        
+                            # self._store_u(new=True)
+
                             if difference:
                                 self.zero_grad()
                                 test_batch = next(iter(testloader))
@@ -403,30 +408,39 @@
 
                             test_info = self.update_aux(train=False)
                             test_checks += test_info[1].detach().cpu().numpy()
-                            
-                        print("iter:{:d}, \t train:{:.2f} \t test:{:.2f} \t auxloss:{:.2f} check:{:.2f} \tlinear:{:.2f} \tquad:{:.2f} \treg:{:.2f} \tg2:{:.2f}".format(
-                                pre, checks / batch_size, test_checks / batch_size, *info))
+
+                        print(
+                            "iter:{:d}, \t train:{:.2f} \t test:{:.2f} \t auxloss:{:.2f} check:{:.2f} \tlinear:{:.2f} \tquad:{:.2f} \treg:{:.2f} \tg2:{:.2f}".format(
+                                pre,
+                                checks / batch_size,
+                                test_checks / batch_size,
+                                *info,
+                            )
+                        )
                     else:
-                        print("iter:{:d}, \t train:{:.2f} \t auxloss:{:.2f} \check:{:.2f} \tlinear:{:.2f} \tquad:{:.2f} \treg:{:.2f} \tg2:{:.2f}".format(
-                                pre, checks / batch_size, *info))
+                        print(
+                            "iter:{:d}, \t train:{:.2f} \t auxloss:{:.2f} \check:{:.2f} \tlinear:{:.2f} \tquad:{:.2f} \treg:{:.2f} \tg2:{:.2f}".format(
+                                pre, checks / batch_size, *info
+                            )
+                        )
                     aux = 0
                     print(0.5 * info[0])
                     checks = 0
-<<<<<<< HEAD
-        return aux_losses, linear_losses, quad_losses, reg_losses
-=======
 
         return aux_losses
->>>>>>> cd9c577c
 
     def _store_u(
-            self, transform: Callable = lambda x: x, alpha: float = 1.0, new: bool = False, add_noise: bool = False
+        self,
+        transform: Callable = lambda x: x,
+        alpha: float = 1.0,
+        new: bool = False,
+        add_noise: bool = False,
     ):
         for group in self.param_groups:
             for i, p in enumerate(group["params"]):
                 if add_noise:
                     scale = torch.sqrt(p.grad.data.var())
-                    group["grad"][i].copy_(torch.randn_like(p.data)*scale)
+                    group["grad"][i].copy_(torch.randn_like(p.data) * scale)
                 else:
                     grad = transform(p.grad.data)
                     if not new:
@@ -482,10 +496,12 @@
         linear_term = 0.0
         align = 0.0
 
-        for i,group in enumerate(self.param_groups):
+        for i, group in enumerate(self.param_groups):
             qg = group["Qv"]() if self.batch_speedup else group["Qv"](group["grad"])
 
-            for p, g, d_p, para_name in zip(group["params"], group["grad"], qg, group["order"]):
+            for p, g, d_p, para_name in zip(
+                group["params"], group["grad"], qg, group["order"]
+            ):
 
                 grad = p.grad.data
                 quad_term = quad_term + torch.sum(grad * d_p)
@@ -502,13 +518,13 @@
             aux_loss = aux_loss / g2
             check = check / g2
 
-        if train:                                                                                                                                                                  
-              aux_loss.backward()
-              self.aux_loss = aux_loss.item()
-              self.aux_opt.step()
-              if self.aux_scheduler is not None:
-                  self.aux_scheduler.step() 
-        
+        if train:
+            aux_loss.backward()
+            self.aux_loss = aux_loss.item()
+            self.aux_opt.step()
+            if self.aux_scheduler is not None:
+                self.aux_scheduler.step()
+
         self.store_g = True
         return aux_loss, check, linear_term, quad_term, reg_term, g2
 
