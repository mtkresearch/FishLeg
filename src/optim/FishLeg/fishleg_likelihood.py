import torch
import numpy as np
from typing import List
from torch.distributions.categorical import Categorical
from torch.distributions.bernoulli import Bernoulli
from torch.nn.functional import one_hot, log_softmax
from torch.nn import Parameter


from abc import abstractmethod

__all__ = [
    "FishLikelihood",
    "FixedGaussianLikelihood",
    "GaussianLikelihood",
    "BernoulliLikelihood",
    "SoftMaxLikelihood",
]


class FishLikelihood:
    r"""
    A Likelihood in FishLeg specifies a probablistic modeling, which attributes
    the mapping from latent function values 
    :math:`f(\mathbf X)` to observed labels :math:`y`.

    For example, in the case of regression, 
    a Gaussian likelihood can be chosen, as

    .. math::
        y(\mathbf x) = f(\mathbf x) + \epsilon, \:\:\:\: \epsilon \sim N(0,\sigma^{2}_{n} \mathbf I)

    As for the case of classification, 
    a Bernoulli distribution can be chosen

    .. math::
            y(\mathbf x) = \begin{cases}
                1 & \text{w/ probability} \:\: \sigma(f(\mathbf x)) \\
                0 & \text{w/ probability} \:\: 1-\sigma(f(\mathbf x))
            \end{cases}
    
    """

    def __init__(self) -> None:
        pass

    @abstractmethod
    def nll(self, observations, preds, **kwargs):
        r"""
        Computes the negative log-likelihood
        :math:`\ell(\theta, \mathcal D)=-\log p(\mathbf y|f(\mathbf x))`

        :param `torch.Tensor` observations: Values of :math:`y`.
        :param `torch.Tensor` preds: Predictions from model :math:`f(\mathbf x)`
        :rtype: `torch.Tensor`
        """
        raise NotImplementedError

    @abstractmethod
    def draw(self, preds, **kwargs):
        r"""
        Draw samples from the conditional distribution
        :math:`p(\mathbf y|f(\mathbf x))`

        :param `torch.Tensor` preds: Predictions from model :math:`f(\mathbf x)`
        """
        raise NotImplementedError

<<<<<<< HEAD
    def get_parameters(self) -> List:
        r"""
        return a list of learnable parameter.

        """
        return []
=======
    def __call__(self, observations, preds, **kwargs):
        return self.nll(observations, preds, **kwargs)

>>>>>>> 0adcefab

class FixedGaussianLikelihood(FishLikelihood):
    """
    The standard likelihood for regression,
    but assuming fixed heteroscedastic noise.

    .. math::
        p(y | f(x)) = f(x) + \epsilon, \:\:\:\: \epsilon \sim N(0,\sigma^{2})

    :param `torch.Tensor` sigma: Known observation
                            standard deviation for each example.

    """

    def __init__(self, sigma: torch.Tensor, device: str = "cpu") -> None:
        self.device = device
        self.sigma = torch.as_tensor(sigma).to(self.device)

    @property
    def get_variance(self) -> torch.Tensor:
        return self.sigma

    def nll(self, observations: torch.Tensor, preds: torch.Tensor) -> torch.Tensor:
        logsigma2 = torch.log(torch.square(self.sigma))
        return 0.5 / preds.shape[0] * torch.sum(
                logsigma2 + torch.square((observations - preds) / self.sigma) 
            )  

    def draw(self, preds: torch.Tensor) -> torch.Tensor:
        return preds + torch.normal(0, self.sigma, size=preds.shape).to(self.device)

class GaussianLikelihood(FishLikelihood):
    """
    The standard likelihood for regression,
    but assuming fixed heteroscedastic noise.

    .. math::
        p(y | f(x)) = f(x) + \epsilon, \:\:\:\: \epsilon \sim N(0,\sigma^{2})

    :param `torch.Tensor` sigma: standard deviation for each example;
                    also to be learned during training.
    """
    def __init__(self, sigma: torch.Tensor, device: str = 'cpu') -> None:
        self.device = device
        self.sigma = Parameter(torch.tensor(sigma))
        self.sigma.to(self.device)

    def nll(self, observations: torch.Tensor, preds: torch.Tensor) -> torch.Tensor:
        logsigma2 = torch.log(torch.square(self.sigma))
        return 0.5 / preds.shape[0] * torch.sum(
                logsigma2 + torch.square((observations - preds) / self.sigma) 
            )
    def draw(self, preds: torch.Tensor) -> torch.Tensor:
        return preds + torch.normal(0, self.sigma.data, size=preds.shape).to(self.device)

    def get_parameters(self) -> List:
        return [self.sigma,]

    def init_aux(self, init_scale) -> None:
        self.lam = Parameter(
                    torch.tensor(init_scale)
                )
        self.lam.to(self.device)
        self.order = ['lambda',]

    def get_aux_parameters(self) -> List:
        return [self.lam,]

    def Qv(self, v) -> List:
        return [torch.square(self.lam) * v[0],]

class BernoulliLikelihood(FishLikelihood):
    r"""
    The Bernoulli likelihood used for classification.
    Using the standard Normal CDF :math:`\Phi(x)`) and the identity
    :math:`\Phi(-x) = 1-\Phi(x)`, we can write the likelihood as:

    .. math::
        p(y|f(x))=\Phi(yf(x))

    """

    def __init__(self, device: str = "cpu") -> None:
        self.device = device

    def nll(self, observations: torch.Tensor, preds: torch.Tensor) -> torch.Tensor:
        bce = torch.sum(preds * (1. - observations) + torch.nn.Softplus()(-preds))
        return bce / preds.shape[0]

    def draw(self, preds: torch.Tensor) -> torch.Tensor:
        return Bernoulli(logits=preds).sample()


class SoftMaxLikelihood(FishLikelihood):
    def __init__(self, device: str = "cpu") -> None:
        self.device = device

    def nll(sef, observations: torch.Tensor, preds: torch.Tensor) -> torch.Tensor:
        logits = log_softmax(preds, dim=1)
        return -torch.mean(torch.sum(logits * observations, dim=1))

    def draw(self, preds: torch.Tensor) -> torch.Tensor:
        logits = torch.log(preds)
        dense = Categorical(logits=logits).sample()
        return one_hot(dense, num_classes=logits.shape[-1])<|MERGE_RESOLUTION|>--- conflicted
+++ resolved
@@ -66,18 +66,16 @@
         """
         raise NotImplementedError
 
-<<<<<<< HEAD
     def get_parameters(self) -> List:
         r"""
         return a list of learnable parameter.
 
         """
         return []
-=======
+
     def __call__(self, observations, preds, **kwargs):
         return self.nll(observations, preds, **kwargs)
 
->>>>>>> 0adcefab
 
 class FixedGaussianLikelihood(FishLikelihood):
     """
@@ -102,12 +100,15 @@
 
     def nll(self, observations: torch.Tensor, preds: torch.Tensor) -> torch.Tensor:
         logsigma2 = torch.log(torch.square(self.sigma))
-        return 0.5 / preds.shape[0] * torch.sum(
-                logsigma2 + torch.square((observations - preds) / self.sigma) 
-            )  
+        return (
+            0.5
+            / preds.shape[0]
+            * torch.sum(logsigma2 + torch.square((observations - preds) / self.sigma))
+        )
 
     def draw(self, preds: torch.Tensor) -> torch.Tensor:
         return preds + torch.normal(0, self.sigma, size=preds.shape).to(self.device)
+
 
 class GaussianLikelihood(FishLikelihood):
     """
@@ -120,34 +121,47 @@
     :param `torch.Tensor` sigma: standard deviation for each example;
                     also to be learned during training.
     """
-    def __init__(self, sigma: torch.Tensor, device: str = 'cpu') -> None:
+
+    def __init__(self, sigma: torch.Tensor, device: str = "cpu") -> None:
         self.device = device
         self.sigma = Parameter(torch.tensor(sigma))
         self.sigma.to(self.device)
 
     def nll(self, observations: torch.Tensor, preds: torch.Tensor) -> torch.Tensor:
         logsigma2 = torch.log(torch.square(self.sigma))
-        return 0.5 / preds.shape[0] * torch.sum(
-                logsigma2 + torch.square((observations - preds) / self.sigma) 
-            )
+        return (
+            0.5
+            / preds.shape[0]
+            * torch.sum(logsigma2 + torch.square((observations - preds) / self.sigma))
+        )
+
     def draw(self, preds: torch.Tensor) -> torch.Tensor:
-        return preds + torch.normal(0, self.sigma.data, size=preds.shape).to(self.device)
+        return preds + torch.normal(0, self.sigma.data, size=preds.shape).to(
+            self.device
+        )
 
     def get_parameters(self) -> List:
-        return [self.sigma,]
+        return [
+            self.sigma,
+        ]
 
     def init_aux(self, init_scale) -> None:
-        self.lam = Parameter(
-                    torch.tensor(init_scale)
-                )
+        self.lam = Parameter(torch.tensor(init_scale))
         self.lam.to(self.device)
-        self.order = ['lambda',]
+        self.order = [
+            "lambda",
+        ]
 
     def get_aux_parameters(self) -> List:
-        return [self.lam,]
+        return [
+            self.lam,
+        ]
 
     def Qv(self, v) -> List:
-        return [torch.square(self.lam) * v[0],]
+        return [
+            torch.square(self.lam) * v[0],
+        ]
+
 
 class BernoulliLikelihood(FishLikelihood):
     r"""
@@ -164,7 +178,7 @@
         self.device = device
 
     def nll(self, observations: torch.Tensor, preds: torch.Tensor) -> torch.Tensor:
-        bce = torch.sum(preds * (1. - observations) + torch.nn.Softplus()(-preds))
+        bce = torch.sum(preds * (1.0 - observations) + torch.nn.Softplus()(-preds))
         return bce / preds.shape[0]
 
     def draw(self, preds: torch.Tensor) -> torch.Tensor:
